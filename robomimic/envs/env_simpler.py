--- conflicted
+++ resolved
@@ -86,21 +86,17 @@
         # there is a chance that this was saved as an int during serialization, so convert back
         namespace_args.physics_engine = isaacgym.gymapi.SimType(namespace_args.physics_engine)
 
-<<<<<<< HEAD
+        # set rendering settings
+        assert not (render and render_offscreen)
+        namespace_args.headless = (not render)
+        self._headless = namespace_args.headless
+
         # update kwargs based on passed arguments
         kwargs = deepcopy(kwargs)
         update_kwargs = dict(
             use_camera_obs=use_image_obs,
         )
         kwargs.update(update_kwargs)
-=======
-        # set rendering settings
-        assert not (render and render_offscreen)
-        args.headless = (not render)
-        self._headless = args.headless
-
-        ### TODO: add in camera settings here ###
->>>>>>> 8920e36d
 
         # cache the env kwargs and namespace object as a dict, to save as metadata
         self._init_kwargs = deepcopy(kwargs)
@@ -315,15 +311,12 @@
 
         # add in appropriate camera kwargs
         has_camera = (len(camera_names) > 0)
-<<<<<<< HEAD
         new_kwargs = dict()
         if has_camera:
             new_kwargs["camera_names"] = list(camera_names)
             new_kwargs["camera_heights"] = camera_height
             new_kwargs["camera_widths"] = camera_width
         kwargs.update(new_kwargs)
-=======
->>>>>>> 8920e36d
 
         # also initialize obs utils so it knows which modalities are image modalities
         image_modalities = ["{}_image".format(cn) for cn in camera_names]
